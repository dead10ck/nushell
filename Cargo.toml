[package]
name = "nu"
version = "0.1.2"
authors = ["Yehuda Katz <wycats@gmail.com>", "Jonathan Turner <jonathan.d.turner@gmail.com>"]
description = "A shell for the GitHub era"
license = "MIT"
edition = "2018"

# See more keys and their definitions at https://doc.rust-lang.org/cargo/reference/manifest.html

[dependencies]
#rustyline = "4.1.0"
rustyline = { git ="https://github.com/kkawakam/rustyline.git" }
sysinfo = "0.8.4"
chrono = { version = "0.4.6", features = ["serde"] }
chrono-tz = "0.5.1"
derive-new = "0.5.6"
prettytable-rs = "0.8.0"
itertools = "0.8.0"
ansi_term = "0.11.0"
conch-parser = "0.1.1"
nom = "5.0.0-beta1"
dunce = "1.0.0"
indexmap = { version = "1.0.2", features = ["serde-1"] }
chrono-humanize = "0.0.11"
byte-unit = "2.1.0"
ordered-float = "1.0.2"
prettyprint = "0.6.0"
cursive = { version = "0.12.0", features = ["pancurses-backend"], default-features = false }
futures-preview = { version = "0.3.0-alpha.16", features = ["compat", "io-compat"] }
futures-sink-preview = "0.3.0-alpha.16"
tokio-fs = "0.1.6"
futures_codec = "0.2.2"
term = "0.5.2"
bytes = "0.4.12"
log = "0.4.6"
pretty_env_logger = "0.3.0"
lalrpop-util = "0.17.0"
regex = "1.1.6"
serde = "1.0.91"
serde_json = "1.0.39"
serde-hjson = "0.9.0"
serde_yaml = "0.8"
serde_derive = "1.0.91"
getset = "0.0.7"
logos = "0.10.0-rc2"
logos-derive = "0.10.0-rc2"
language-reporting = "0.3.0"
app_dirs = "1.2.1"
toml = "0.5.1"
toml-query = "0.9.0"
clap = "2.33.0"
enum_derive = "0.1.7"
adhoc_derive = "0.1.2"
lazy_static = "1.3.0"
git2 = "0.8.0"
dirs = "2.0.1"
ctrlc = "3.1.3"
ptree = "0.2"
clipboard = "0.5"
reqwest = "0.9"
<<<<<<< HEAD
roxmltree = "0.6.0"
=======
pretty = "0.5.2"
>>>>>>> deadb97c

[dependencies.pancurses]
version = "0.16"
features = ["win32a"]

[dependencies.subprocess]
git = "https://github.com/jonathandturner/rust-subprocess.git"
branch = "is_already_escaped"

[dev-dependencies]
pretty_assertions = "0.6.1"<|MERGE_RESOLUTION|>--- conflicted
+++ resolved
@@ -59,11 +59,8 @@
 ptree = "0.2"
 clipboard = "0.5"
 reqwest = "0.9"
-<<<<<<< HEAD
 roxmltree = "0.6.0"
-=======
 pretty = "0.5.2"
->>>>>>> deadb97c
 
 [dependencies.pancurses]
 version = "0.16"
